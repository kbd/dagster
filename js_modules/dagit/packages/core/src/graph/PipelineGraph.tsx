import {gql} from '@apollo/client';
import * as React from 'react';
import styled from 'styled-components/macro';

import {OpNameOrPath} from '../ops/OpNameOrPath';
import {ColorsWIP} from '../ui/Colors';

import {OpLinks} from './OpLinks';
import {OpNode, OP_NODE_DEFINITION_FRAGMENT, OP_NODE_INVOCATION_FRAGMENT} from './OpNode';
import {ParentOpNode, SVGLabeledParentRect} from './ParentOpNode';
import {DETAIL_ZOOM, SVGViewport, SVGViewportInteractor} from './SVGViewport';
import {IFullPipelineLayout, IFullOpLayout, ILayout} from './getFullOpLayout';
import {Edge, isHighlighted, isOpHighlighted} from './highlighting';
import {PipelineGraphOpFragment} from './types/PipelineGraphOpFragment';

const NoOp = () => {};

interface IPipelineGraphProps {
  pipelineName: string;
  backgroundColor: string;
  layout: IFullPipelineLayout;
  ops: PipelineGraphOpFragment[];
  focusOps: PipelineGraphOpFragment[];
  parentHandleID?: string;
  parentOp?: PipelineGraphOpFragment;
  selectedHandleID?: string;
  selectedOp?: PipelineGraphOpFragment;
  highlightedOps: Array<PipelineGraphOpFragment>;
  interactor?: SVGViewportInteractor;
  onClickOp?: (arg: OpNameOrPath) => void;
  onDoubleClickOp?: (arg: OpNameOrPath) => void;
  onEnterSubgraph?: (arg: OpNameOrPath) => void;
  onLeaveSubgraph?: () => void;
  onClickBackground?: () => void;
}

interface IPipelineContentsProps extends IPipelineGraphProps {
  minified: boolean;
  layout: IFullPipelineLayout;
  bounds: {top: number; left: number; right: number; bottom: number};
}

interface IPipelineContentsState {
  highlighted: Edge[];
}

/**
 * Identifies groups of ops that share a similar `prefix.` and returns
 * an array of bounding boxes and common prefixes. Used to render lightweight
 * outlines around flattened composites.
 */
function computeOpPrefixBoundingBoxes(layout: IFullPipelineLayout) {
  const groups: {[base: string]: ILayout[]} = {};
  let maxDepth = 0;

  for (const key of Object.keys(layout.ops)) {
    const parts = key.split('.');
    if (parts.length === 1) {
      continue;
    }
    for (let ii = 1; ii < parts.length; ii++) {
      const base = parts.slice(0, ii).join('.');
      groups[base] = groups[base] || [];
      groups[base].push(layout.ops[key].boundingBox);
      maxDepth = Math.max(maxDepth, ii);
    }
  }

  const boxes: (ILayout & {name: string})[] = [];
  for (const base of Object.keys(groups)) {
    const group = groups[base];
    const depth = base.split('.').length;
    const margin = 5 + (maxDepth - depth) * 5;

    if (group.length === 1) {
      continue;
    }
    const x1 = Math.min(...group.map((l) => l.x)) - margin;
    const x2 = Math.max(...group.map((l) => l.x + l.width)) + margin;
    const y1 = Math.min(...group.map((l) => l.y)) - margin;
    const y2 = Math.max(...group.map((l) => l.y + l.height)) + margin;
    boxes.push({name: base, x: x1, y: y1, width: x2 - x1, height: y2 - y1});
  }

  return boxes;
}

class PipelineGraphContents extends React.PureComponent<
  IPipelineContentsProps,
  IPipelineContentsState
> {
  state: IPipelineContentsState = {
    highlighted: [],
  };

  onHighlightEdges = (highlighted: Edge[]) => {
    this.setState({highlighted});
  };

  render() {
    const {
      layout,
      minified,
      ops,
      bounds,
      focusOps,
      parentOp,
      parentHandleID,
      onClickOp = NoOp,
      onDoubleClickOp = NoOp,
      onEnterSubgraph = NoOp,
      highlightedOps,
      selectedOp,
    } = this.props;

    return (
      <>
        {parentOp && layout.parent && layout.parent.invocationBoundingBox.width > 0 && (
          <SVGLabeledParentRect
            {...layout.parent.invocationBoundingBox}
            key={`composite-rect-${parentHandleID}`}
            label={parentOp.name}
            fill={ColorsWIP.Gray50}
            minified={minified}
          />
        )}
        {/* {selectedOp && layout.ops[selectedOp.name] && (
          // this rect is hidden beneath the user's selection with a React key so that
          // when they expand the composite op React sees this component becoming
          // the one above and re-uses the DOM node. This allows us to animate the rect's
          // bounds from the parent layout to the inner layout with no React state.
          <SVGLabeledParentRect
            {...layout.ops[selectedOp.name].op}
            key={`composite-rect-${selectedHandleID}`}
            label={''}
            fill={ColorsWIP.Gray50}
            minified={true}
          />
        )} */}

        {parentOp && (
          <ParentOpNode
            onClickOp={onClickOp}
            onDoubleClick={(name) => onDoubleClickOp({name})}
            onHighlightEdges={this.onHighlightEdges}
            highlightedEdges={this.state.highlighted}
            key={`composite-rect-${parentHandleID}-definition`}
            minified={minified}
            op={parentOp}
            layout={layout}
          />
        )}
        <OpLinks
          ops={ops}
          layout={layout}
          color={ColorsWIP.KeylineGray}
          connections={layout.connections}
          onHighlight={this.onHighlightEdges}
        />
        <OpLinks
          ops={ops}
          layout={layout}
          color={ColorsWIP.Gray500}
          onHighlight={this.onHighlightEdges}
          connections={layout.connections.filter(({from, to}) =>
            isHighlighted(this.state.highlighted, {
              a: from.opName,
              b: to.opName,
            }),
          )}
        />
        {computeOpPrefixBoundingBoxes(layout).map((box, idx) => (
          <rect
            key={idx}
            {...box}
            stroke="rgb(230, 219, 238)"
            fill="rgba(230, 219, 238, 0.2)"
            strokeWidth={2}
          />
        ))}
        <foreignObject width={layout.width} height={layout.height} style={{pointerEvents: 'none'}}>
          {ops
            .filter((op) => {
              const box = layout.ops[op.name].boundingBox;
              return (
                box.x + box.width >= bounds.left &&
                box.y + box.height >= bounds.top &&
                box.x < bounds.right &&
                box.y < bounds.bottom
              );
            })
            .map((op) => (
              <OpNode
                key={op.name}
                invocation={op}
                definition={op.definition}
                minified={minified}
                onClick={() => onClickOp({name: op.name})}
                onDoubleClick={() => onDoubleClickOp({name: op.name})}
                onEnterComposite={() => onEnterSubgraph({name: op.name})}
                onHighlightEdges={this.onHighlightEdges}
                layout={layout.ops[op.name]}
                selected={selectedOp === op}
                focused={focusOps.includes(op)}
                highlightedEdges={
                  isOpHighlighted(this.state.highlighted, op.name)
                    ? this.state.highlighted
                    : EmptyHighlightedArray
                }
                dim={highlightedOps.length > 0 && highlightedOps.indexOf(op) === -1}
              />
            ))}
        </foreignObject>
      </>
    );
  }
}

// This is a specific empty array we pass to represent the common / empty case
// so that OpNode can use shallow equality comparisons in shouldComponentUpdate.
const EmptyHighlightedArray: never[] = [];

export class PipelineGraph extends React.Component<IPipelineGraphProps> {
  viewportEl: React.RefObject<SVGViewport> = React.createRef();

  resolveOpPosition = (
    arg: OpNameOrPath,
    cb: (cx: number, cy: number, layout: IFullOpLayout) => void,
  ) => {
    const lastName = 'name' in arg ? arg.name : arg.path[arg.path.length - 1];
    const opLayout = this.props.layout.ops[lastName];
    if (!opLayout) {
      return;
    }
    const cx = opLayout.boundingBox.x + opLayout.boundingBox.width / 2;
    const cy = opLayout.boundingBox.y + opLayout.boundingBox.height / 2;
    cb(cx, cy, opLayout);
  };

  centerOp = (arg: OpNameOrPath) => {
    this.resolveOpPosition(arg, (cx, cy) => {
      const viewportEl = this.viewportEl.current!;
      viewportEl.smoothZoomToSVGCoords(cx, cy, viewportEl.state.scale);
    });
  };

  focusOnOp = (arg: OpNameOrPath) => {
    this.resolveOpPosition(arg, (cx, cy) => {
      this.viewportEl.current!.smoothZoomToSVGCoords(cx, cy, DETAIL_ZOOM);
    });
  };

  closestOpInDirection = (dir: string): string | undefined => {
    const {layout, selectedOp} = this.props;
    if (!selectedOp) {
      return;
    }

    const current = layout.ops[selectedOp.name];
    const center = (op: IFullOpLayout): {x: number; y: number} => ({
      x: op.boundingBox.x + op.boundingBox.width / 2,
      y: op.boundingBox.y + op.boundingBox.height / 2,
    });

    /* Sort all the ops in the graph based on their attractiveness
    as a jump target. We want the nearest node in the exact same row for left/right,
    and the visually "closest" node above/below for up/down. */
    const score = (op: IFullOpLayout): number => {
      const dx = center(op).x - center(current).x;
      const dy = center(op).y - center(current).y;

      if (dir === 'left' && dy === 0 && dx < 0) {
        return -dx;
      }
      if (dir === 'right' && dy === 0 && dx > 0) {
        return dx;
      }
      if (dir === 'up' && dy < 0) {
        return -dy + Math.abs(dx) / 5;
      }
      if (dir === 'down' && dy > 0) {
        return dy + Math.abs(dx) / 5;
      }
      return Number.NaN;
    };

    const closest = Object.keys(layout.ops)
      .map((name) => ({name, score: score(layout.ops[name])}))
      .filter((e) => e.name !== selectedOp.name && !Number.isNaN(e.score))
      .sort((a, b) => b.score - a.score)
      .pop();

    return closest ? closest.name : undefined;
  };

  onKeyDown = (e: React.KeyboardEvent<HTMLDivElement>) => {
    if (e.target && (e.target as HTMLElement).nodeName === 'INPUT') {
      return;
    }

    const dir = {37: 'left', 38: 'up', 39: 'right', 40: 'down'}[e.keyCode];
    if (!dir) {
      return;
    }

    const nextOp = this.closestOpInDirection(dir);
    if (nextOp && this.props.onClickOp) {
      e.preventDefault();
      e.stopPropagation();
      this.props.onClickOp({name: nextOp});
    }
  };

  unfocus = (e: React.MouseEvent<any>) => {
    this.viewportEl.current!.autocenter(true);
    e.stopPropagation();
  };

  componentDidUpdate(prevProps: IPipelineGraphProps) {
    if (prevProps.parentOp !== this.props.parentOp) {
      this.viewportEl.current!.cancelAnimations();
      this.viewportEl.current!.autocenter();
    }
    if (prevProps.layout !== this.props.layout) {
      this.viewportEl.current!.autocenter();
    }
    if (prevProps.selectedOp !== this.props.selectedOp && this.props.selectedOp) {
      this.centerOp(this.props.selectedOp);
    }
  }

  render() {
    const {
      layout,
      interactor,
      pipelineName,
      backgroundColor,
      onClickBackground,
      onDoubleClickOp,
    } = this.props;

    return (
      <SVGViewport
        ref={this.viewportEl}
        key={pipelineName}
        maxZoom={1.2}
        interactor={interactor || SVGViewport.Interactors.PanAndZoom}
        backgroundColor={backgroundColor}
        graphWidth={layout.width}
        graphHeight={layout.height}
        onKeyDown={this.onKeyDown}
        onClick={onClickBackground}
        onDoubleClick={this.unfocus}
      >
        {({scale}, bounds) => (
<<<<<<< HEAD
          <>
            <SVGContainer width={layout.width} height={layout.height + 200}>
              <PipelineGraphContents
                {...this.props}
                layout={layout}
                minified={scale < DETAIL_ZOOM - 0.01}
                onDoubleClickOp={onDoubleClickOp || this.focusOnOp}
                bounds={bounds}
              />
            </SVGContainer>
          </>
=======
          <SVGContainer width={layout.width} height={layout.height + 200}>
            <PipelineGraphContents
              {...this.props}
              layout={layout}
              minified={scale < DETAIL_ZOOM - 0.01}
              onDoubleClickOp={onDoubleClickOp || this.focusOnOp}
              bounds={bounds}
            />
          </SVGContainer>
>>>>>>> 9dff74f5
        )}
      </SVGViewport>
    );
  }
}

export const PIPELINE_GRAPH_OP_FRAGMENT = gql`
  fragment PipelineGraphOpFragment on Solid {
    name
    ...OpNodeInvocationFragment
    definition {
      name
      ...OpNodeDefinitionFragment
    }
  }
  ${OP_NODE_INVOCATION_FRAGMENT}
  ${OP_NODE_DEFINITION_FRAGMENT}
`;

const SVGContainer = styled.svg`
  overflow: visible;
  border-radius: 0;
`;<|MERGE_RESOLUTION|>--- conflicted
+++ resolved
@@ -353,19 +353,6 @@
         onDoubleClick={this.unfocus}
       >
         {({scale}, bounds) => (
-<<<<<<< HEAD
-          <>
-            <SVGContainer width={layout.width} height={layout.height + 200}>
-              <PipelineGraphContents
-                {...this.props}
-                layout={layout}
-                minified={scale < DETAIL_ZOOM - 0.01}
-                onDoubleClickOp={onDoubleClickOp || this.focusOnOp}
-                bounds={bounds}
-              />
-            </SVGContainer>
-          </>
-=======
           <SVGContainer width={layout.width} height={layout.height + 200}>
             <PipelineGraphContents
               {...this.props}
@@ -375,7 +362,6 @@
               bounds={bounds}
             />
           </SVGContainer>
->>>>>>> 9dff74f5
         )}
       </SVGViewport>
     );
